--- conflicted
+++ resolved
@@ -1,11 +1,7 @@
 from setuptools import setup, find_packages
 setup(
     name = "twilio",
-<<<<<<< HEAD
-    version = "3.2.3",
-=======
     version = "3.3.0",
->>>>>>> ce04da0f
     description = "Twilio API client and TwiML generator",
     author = "Twilio",
     author_email = "help@twilio.com",
