import logging
import os
from six import integer_types, string_types, binary_type, iteritems
from twilio.compat import urlparse
from twilio.compat import urlencode

import twilio
from twilio import TwilioException, TwilioRestException
from twilio.rest.resources import UNSET_TIMEOUT
from twilio.rest.resources.imports import parse_qs, httplib2, json
from twilio.rest.resources.util import transform_params, parse_rfc2822_date


class Response(object):
    """
    Take a httplib2 response and turn it into a requests response
    """
    def __init__(self, httplib_resp, content, url):
        self.content = content
        self.cached = False
        self.status_code = int(httplib_resp.status)
        self.ok = self.status_code < 400
        self.url = url


def get_cert_file():
    """ Get the cert file location or bail """
    try:
        # Apparently __file__ is not available in all places so wrapping this
        # in a try/catch
        current_path = os.path.realpath(__file__)
        ca_cert_path = os.path.join(current_path, "..", "..", "..",
                                    "conf", "cacert.pem")
        return os.path.abspath(ca_cert_path)
    except Exception:
        # None means use the default system file
        return None


def make_request(method, url, params=None, data=None, headers=None,
                 cookies=None, files=None, auth=None, timeout=None,
                 allow_redirects=False, proxies=None):
    """Sends an HTTP request

    :param str method: The HTTP method to use
    :param str url: The URL to request
    :param dict params: Query parameters to append to the URL
    :param dict data: Parameters to go in the body of the HTTP request
    :param dict headers: HTTP Headers to send with the request
    :param float timeout: Socket/Read timeout for the request

    :return: An http response
    :rtype: A :class:`Response <models.Response>` object

    See the requests documentation for explanation of all these parameters

    Currently proxies, files, and cookies are all ignored
    """
    http = httplib2.Http(timeout=timeout, ca_certs=get_cert_file())
    http.follow_redirects = allow_redirects

    if auth is not None:
        http.add_credentials(auth[0], auth[1])

    def encode_atom(atom):
            if isinstance(atom, (integer_types, binary_type)):
                return atom
            elif isinstance(atom, string_types):
                return atom.encode('utf-8')
            else:
                raise ValueError('list elements should be an integer, '
                                 'binary, or string')

    if data is not None:
        udata = {}
        for k, v in iteritems(data):
            key = k.encode('utf-8')
            if isinstance(v, (list, tuple, set)):
                udata[key] = [encode_atom(x) for x in v]
            elif isinstance(v, (integer_types, binary_type, string_types)):
                udata[key] = encode_atom(v)
            else:
                raise ValueError('data should be an integer, '
                                 'binary, or string, or sequence ')
        data = urlencode(udata, doseq=True)

    if params is not None:
        enc_params = urlencode(params, doseq=True)
        if urlparse(url).query:
            url = '%s&%s' % (url, enc_params)
        else:
            url = '%s?%s' % (url, enc_params)

    resp, content = http.request(url, method, headers=headers, body=data)

    # Format httplib2 request as requests object
    return Response(resp, content.decode('utf-8'), url)


def make_twilio_request(method, uri, **kwargs):
    """
    Make a request to Twilio. Throws an error

    :return: a requests-like HTTP response
    :rtype: :class:`RequestsResponse`
    :raises: :exc:`~twilio.TwilioRestException` if the response is a 400 or
        500-level response.
    """
    headers = kwargs.get("headers", {})
    headers["User-Agent"] = "twilio-python/%s" % twilio.__version__
    headers["Accept-Charset"] = "utf-8"

    if method == "POST" and "Content-Type" not in headers:
        headers["Content-Type"] = "application/x-www-form-urlencoded"

    kwargs["headers"] = headers

    if "Accept" not in headers:
        headers["Accept"] = "application/json"
        uri += ".json"

    resp = make_request(method, uri, **kwargs)

    if not resp.ok:
        try:
            error = json.loads(resp.content)
            code = error["code"]
            message = "%s: %s" % (code, error["message"])
        except:
            code = None
            message = resp.content

        raise TwilioRestException(resp.status_code, resp.url, message, code)

    return resp


class Resource(object):
    """A REST Resource"""

    name = "Resource"

    def __init__(self, base_uri, auth, timeout=UNSET_TIMEOUT):
        self.base_uri = base_uri
        self.auth = auth
        self.timeout = timeout

    def __eq__(self, other):
        return (isinstance(other, self.__class__)
                and self.__dict__ == other.__dict__)

    def __hash__(self):
        return hash(frozenset(self.__dict__))

    def __ne__(self, other):
        return not self.__eq__(other)

    def request(self, method, uri, **kwargs):
        """
        Send an HTTP request to the resource.

        :raises: a :exc:`~twilio.TwilioRestException`
        """
        if 'timeout' not in kwargs and self.timeout is not UNSET_TIMEOUT:
            kwargs['timeout'] = self.timeout
        resp = make_twilio_request(method, uri, auth=self.auth, **kwargs)

        logging.debug(resp.content)

        if method == "DELETE":
            return resp, {}
        else:
            return resp, json.loads(resp.content)

    @property
    def uri(self):
        format = (self.base_uri, self.name)
        return "%s/%s" % format


class InstanceResource(Resource):
    """ The object representation of an instance response from the Twilio API

    :param parent: The parent list class for this instance resource.
        For example, the parent for a :class:`~twilio.rest.resources.Call` would
        be a :class:`~twilio.rest.resources.Calls` object.
    :type parent: :class:`~twilio.rest.resources.ListResource`
    :param str sid: The 34-character unique identifier for this instance
    """

    subresources = []
    id_key = "sid"

    def __init__(self, parent, sid):
        self.parent = parent
        self.name = sid
        super(InstanceResource, self).__init__(
            parent.uri,
            parent.auth,
            parent.timeout
        )

    def load(self, entries):
        if "from" in entries.keys():
            entries["from_"] = entries["from"]
            del entries["from"]

        if "uri" in entries.keys():
            del entries["uri"]

        for key in entries.keys():
            if key.startswith("date_") and isinstance(entries[key], str):
                entries[key] = parse_rfc2822_date(entries[key])

        self.__dict__.update(entries)

    def load_subresources(self):
        """
        Load all subresources
        """
        for resource in self.subresources:
            list_resource = resource(
                self.uri,
                self.parent.auth,
                self.parent.timeout
            )
            self.__dict__[list_resource.key] = list_resource

    def update_instance(self, **kwargs):
        """ Make a POST request to the API to update an object's properties

        :return: None, this is purely side effecting
        :raises: a :class:`~twilio.rest.RestException` on failure
        """
        a = self.parent.update(self.name, **kwargs)
        self.load(a.__dict__)

    def delete_instance(self):
        """ Make a DELETE request to the API to delete the object

        :return: None, this is purely side effecting
        :raises: a :class:`~twilio.rest.RestException` on failure
        """
        return self.parent.delete(self.name)

    def __str__(self):
        return "<{0} {1}>".format(self.__class__.__name__, self.name[0:5])


class ListResource(Resource):

    name = "Resources"
    instance = InstanceResource

    def __init__(self, *args, **kwargs):
        super(ListResource, self).__init__(*args, **kwargs)

        try:
            self.key
        except AttributeError:
            self.key = self.name.lower()

    def get(self, sid):
        """ Get an instance resource by its sid

        Usage:

        .. code-block:: python

            message = client.messages.get("SM1234")
            print message.body

        :rtype: :class:`~twilio.rest.resources.InstanceResource`
        :raises: a :exc:`~twilio.TwilioRestException` if a resource with that
            sid does not exist, or the request fails
        """
        return self.get_instance(sid)

    def get_instance(self, sid):
        """Request the specified instance resource"""
        uri = "%s/%s" % (self.uri, sid)
        resp, item = self.request("GET", uri)
        return self.load_instance(item)

    def get_instances(self, params):
        """
        Query the list resource for a list of InstanceResources.

        Raises a :exc:`~twilio.TwilioRestException` if requesting a page of
        results that does not exist.

        :param dict params: List of URL parameters to be included in request
        :param int page: The page of results to retrieve (most recent at 0)
        :param int page_size: The number of results to be returned.

        :returns: -- the list of resources
        """
        params = transform_params(params)

        resp, page = self.request("GET", self.uri, params=params)

        if self.key not in page:
            raise TwilioException("Key %s not present in response" % self.key)

        return [self.load_instance(ir) for ir in page[self.key]]

    def create_instance(self, body):
        """
        Create an InstanceResource via a POST to the List Resource

        :param dict body: Dictionary of POST data
        """
        resp, instance = self.request("POST", self.uri,
                                      data=transform_params(body))

        if resp.status_code not in (200, 201):
            raise TwilioRestException(resp.status_code,
                                      self.uri, "Resource not created")

        return self.load_instance(instance)

    def delete_instance(self, sid):
        """
        Delete an InstanceResource via DELETE

        body: string -- HTTP Body for the quest
        """
        uri = "%s/%s" % (self.uri, sid)
        resp, instance = self.request("DELETE", uri)
        return resp.status_code == 204

    def update_instance(self, sid, body):
        """
        Update an InstanceResource via a POST

        sid: string -- String identifier for the list resource
        body: dictionary -- Dict of items to POST
        """
        uri = "%s/%s" % (self.uri, sid)
        resp, entry = self.request("POST", uri, data=transform_params(body))
        return self.load_instance(entry)

    def count(self):
        """ Get the total number of instances for this resource

        Note: this query can be slow if you have many instances.

        :return: the total number of instances
        :rtype: int
        :raises: a :exc:`~twilio.TwilioRestException` if the request fails

        Example usage:

        .. code-block:: python

            print client.calls.count() # prints 323
        """
        # XXX: this should make a request with PageSize=1 to return as quickly
        # as possible
        resp, page = self.request("GET", self.uri)
        return page["total"]

    def iter(self, **kwargs):
        """ Return all instance resources using an iterator

        This will fetch a page of resources from the API and yield them in
        turn. When the page is exhausted, this will make a request to the API
        to retrieve the next page. Hence you may notice a pattern - the library
        will loop through 50 objects very quickly, but there will be a delay
        retrieving the 51st as the library must make another request to the API
        for resources.

        Example usage:

        .. code-block:: python

            for message in client.messages:
                print message.sid
        """
        params = transform_params(kwargs)

        while True:
            resp, page = self.request("GET", self.uri, params=params)

            if self.key not in page:
                raise StopIteration()

            for ir in page[self.key]:
                yield self.load_instance(ir)

            if not page.get('next_page_uri', ''):
                raise StopIteration()

            o = urlparse(page['next_page_uri'])
            params.update(parse_qs(o.query))

    def load_instance(self, data):
        instance = self.instance(self, data[self.instance.id_key])
        instance.load(data)
        instance.load_subresources()
        return instance

    def __str__(self):
<<<<<<< HEAD
        return '<{} ({})>'.format(self.__class__.__name__, self.count())

    def list(self, **kw):
        """Query the list resource for a list of InstanceResources.

        :param int page: The page of results to retrieve (most recent at 0)
        :param int page_size: The number of results to be returned.
        """
        return self.get_instances(kw)
=======
        return '<{0} ({1})>'.format(self.__class__.__name__, self.count())
>>>>>>> 4218ecb4
<|MERGE_RESOLUTION|>--- conflicted
+++ resolved
@@ -401,8 +401,8 @@
         return instance
 
     def __str__(self):
-<<<<<<< HEAD
         return '<{} ({})>'.format(self.__class__.__name__, self.count())
+        return '<{0} ({1})>'.format(self.__class__.__name__, self.count())
 
     def list(self, **kw):
         """Query the list resource for a list of InstanceResources.
@@ -410,7 +410,4 @@
         :param int page: The page of results to retrieve (most recent at 0)
         :param int page_size: The number of results to be returned.
         """
-        return self.get_instances(kw)
-=======
-        return '<{0} ({1})>'.format(self.__class__.__name__, self.count())
->>>>>>> 4218ecb4
+        return self.get_instances(kw)