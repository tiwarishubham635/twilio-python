--- conflicted
+++ resolved
@@ -1,10 +1,7 @@
 import logging
-<<<<<<< HEAD
+import os
 import sys
 
-=======
-import os
->>>>>>> 58850d77
 from six import integer_types, string_types, binary_type, iteritems
 from twilio.compat import urlparse
 from twilio.compat import urlencode
