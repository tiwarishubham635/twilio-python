--- conflicted
+++ resolved
@@ -45,7 +45,6 @@
 
 from .sip import Sip
 
-<<<<<<< HEAD
 from .wds import (
     Activity,
     Activities,
@@ -61,7 +60,8 @@
     Workflows,
     Workspace,
     Workspaces,
-=======
+)
+
 from .tokens import Token, Tokens
 
 from .addresses import (
@@ -69,5 +69,4 @@
     Addresses,
     DependentPhoneNumber,
     DependentPhoneNumbers,
->>>>>>> 8779f2e2
 )