--- conflicted
+++ resolved
@@ -7,11 +7,8 @@
 from .resources import (
     make_request,
     Accounts,
-<<<<<<< HEAD
     Activities,
-=======
     Addresses,
->>>>>>> 8779f2e2
     Applications,
     AuthorizedConnectApps,
     CallerIds,
@@ -36,16 +33,13 @@
     Usage,
     CallFeedbackFactory,
     CallFeedback,
-<<<<<<< HEAD
     Reservations,
     TaskQueues,
     Tasks,
     Workers,
     Workflows,
     Workspaces,
-=======
     Tokens,
->>>>>>> 8779f2e2
 )
 
 
@@ -97,41 +91,7 @@
 """)
 
         self.base = base
-<<<<<<< HEAD
         self.auth = (account, token)
-=======
-        auth = (account, token)
-        version_uri = "%s/%s" % (base, version)
-        account_uri = "%s/%s/Accounts/%s" % (base, version, account)
-
-        self.accounts = Accounts(version_uri, auth, timeout)
-        self.addresses = Addresses(account_uri, auth, timeout)
-        self.applications = Applications(account_uri, auth, timeout)
-        self.authorized_connect_apps = AuthorizedConnectApps(
-            account_uri,
-            auth,
-            timeout
-        )
-        self.calls = Calls(account_uri, auth, timeout)
-        self.caller_ids = CallerIds(account_uri, auth, timeout)
-        self.connect_apps = ConnectApps(account_uri, auth, timeout)
-        self.notifications = Notifications(account_uri, auth, timeout)
-        self.recordings = Recordings(account_uri, auth, timeout)
-        self.transcriptions = Transcriptions(account_uri, auth, timeout)
-        self.sms = Sms(account_uri, auth, timeout)
-        self.phone_numbers = PhoneNumbers(account_uri, auth, timeout)
-        self.conferences = Conferences(account_uri, auth, timeout)
-        self.queues = Queues(account_uri, auth, timeout)
-        self.sandboxes = Sandboxes(account_uri, auth, timeout)
-        self.usage = Usage(account_uri, auth, timeout)
-        self.messages = Messages(account_uri, auth, timeout)
-        self.media = MediaList(account_uri, auth, timeout)
-        self.sip = Sip(account_uri, auth, timeout)
-        self.tokens = Tokens(account_uri, auth, timeout)
-
-        self.auth = auth
-        self.account_uri = account_uri
->>>>>>> 8779f2e2
         self.timeout = timeout
         self.account_uri = "{}/{}/Accounts/{}".format(base, version, account)
 
