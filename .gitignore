*.py[co]

# Packages
*.egg
*.egg-info
dist
build
eggs
parts
bin
develop-eggs
.installed.cfg
scratch
env
venv

# Installer logs
pip-log.txt

# Unit test / coverage reports
.coverage
.tox

.DS_Store

# Sphinx
docs/tmp
docs/_build
cover

<<<<<<< HEAD
# PyCharm/IntelliJ
=======
# tools
>>>>>>> 75defdf3
.idea<|MERGE_RESOLUTION|>--- conflicted
+++ resolved
@@ -28,9 +28,5 @@
 docs/_build
 cover
 
-<<<<<<< HEAD
 # PyCharm/IntelliJ
-=======
-# tools
->>>>>>> 75defdf3
 .idea