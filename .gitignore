*.py[co]

# Packages
*.egg
*.egg-info
dist
build
eggs
parts
bin
develop-eggs
.installed.cfg
scratch
env

# Installer logs
pip-log.txt

# Unit test / coverage reports
.coverage
.tox

.DS_Store

# Sphinx
docs/tmp
<<<<<<< HEAD
docs/_build
cover
=======

docs/_build
>>>>>>> fb523022
<|MERGE_RESOLUTION|>--- conflicted
+++ resolved
@@ -24,10 +24,5 @@
 
 # Sphinx
 docs/tmp
-<<<<<<< HEAD
 docs/_build
-cover
-=======
-
-docs/_build
->>>>>>> fb523022
+cover